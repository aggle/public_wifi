--- conflicted
+++ resolved
@@ -20,16 +20,6 @@
 print("processing catalog")
 # set the SIM threshold low to make sure you have enough references
 stars = catproc.process_catalog(
-<<<<<<< HEAD
-    catalog,
-    'target',
-    ['filter'],
-    data_folder,
-    11,
-    sim_thresh=0.5,
-    bad_references=[ 'J042705.86+261520.3' ], 
-    scale_stamps=True
-=======
     input_catalog = catalog,
     star_id_column = 'target',
     match_references_on = ['filter'],
@@ -42,7 +32,6 @@
     sim_thresh = 0.5,
     snr_thresh = 5.,
     n_modes = 5,
->>>>>>> 3ea157c4
 )
 print("displaying dashboard")
 dash = sd.all_stars_dashboard(stars, plot_size=350)
