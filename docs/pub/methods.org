#+title: Tr14 methods
#+author: Jonathan Aguilar
#+date: 
#+startup: beamer

#+export_file_name: tr14_psf_subtraction.pdf
#+options: tex:t toc:nil author:nil H:2



* Assembling the catalog of point sources
<<<<<<< HEAD
We assemble the catalog of point sources using KS2 (cite). Finds sources by fitting a model PSF. 

** Catalog cleaning
The PSF fit is characterized by the parameter q. We apply the cut $q \ge 0.95$ and $\mathrm{instr. mag} \le -3$.
=======
Here's what remains:
- Finalize q-parameter cut for cluster/background separation
- Finalize master and point source catalogs and write to disk
>>>>>>> 3deddf0a
* Performing PSF subtraction
Based heavily on cite:Strampelli_2020 
** Catalog cleaning
*** Stamp size selection
For PSF subtraction, a stamp should contain a target star and no other /known/ point sources. All stamps must be the same size. To choose the proper size, we want to optimize between two quantities:
1. increase the search region for companions
2. decrease the number of stamps with a neighbor present.
#1 has a natural limit - PSF subtraction is only useful in the regime where the background is dominated by the extended PSF of a bright star. It is irrelevant far from the star. Our experience with Orion suggests that we can achieve $\Delta\mathrm{mag} \sim 6-7$ at 0.5" separation. It is not useful to extend our stamps much beyond this region, so probably a stamp radius of 5-6 pixels would do it.

We can make a plot of the pairwise distances to see how many stars are closer to each other than this radius. We would have to eliminate all those stars, plus a few pixels of buffer to account for the PSF wings. cite:Strampelli_2020 places the cut at 1.5", or $11 \times 11$ pixels.
*** Bad pixel removal
Perform an independent search for bad pixels in the selected stamps using a 10-sigma threshold. cite:Strampelli_2020 didn't find any, so not sure what we would have done with them.
*** ACS catalog matching
cite:Strampelli_2020 matched with ACS catalog from cite:Robberto_2013 to find non-stellar objects
Do we have such a catalog available?
*** Store all the stamps on disk?
Or would it be better to pull them out of the exposures every time?
** PSF subtraction process
*** Collect the library of postage stamps
*** Select a target stamp
*** Select appropriate reference stamps
- Reference stamps must be /clean/:
  - Central source of the reference stamp must be a point source (i.e. star)
  - The central source should have small photometric uncertainty ($\sigma_{F127M} < 0.01$)
  - There must be no other (known) point sources in the stamp
- Reference stamps should be ranked according to similarity with the target stamp cite:Ruane_2019
  - mean-squared error
  - pearson correlation coefficient
  - structural similarity index metric
- Can be chosen from point sources on nearby detector positions
*** Assemble reference stamp using KLIP and subtract it from the target stamp
Parameters to tweak:
- number of references (let's see how many references are typically available first)
- number of KL modes
  cite:Strampelli_2020 choose the modes that minimize the standard deviation of the residual stamp while maximizing the brightest residual pixel
** Search for candidate companions
*** First pass
- Companion must be detected in both filters at the same separation and PA (to within 1 pixel)
- Companion must be detected in more than one set of KLIP parameters
*** Candidate photometry
**** Used for:
- cluster/background membership assignment
- mass estimation
**** Method and calibration
- 4-pixel photometry, placed in the orientation that maximizes the signal around a candidate pixel
- Calibrated using the PSF photometry in the master catalog
- Must correct for flux lost to PSF over-subtraction.
  This is measured by artificial star injection
*** False positive analysis
- Use artificial star injections to build a receiver operating characteristic for a particular bin (as a function of primary magnitude, contrast, and separation)
- cite:Strampelli_2020 required candidates to be in a regime with AUC $\ge$ 0.7
- Invert the ROC curves to get an SNR threshold that corresponds to the desired false positive rate
*** Systematic sources of false positives must also be considered
- Ghosts of bright stars in previous exposures
- Extended sources
- Contamination from nearby stars
* Steps
** Next
** Next next
** Future

* References
bibliographystyle:plain
bibliography:manuscript.bib<|MERGE_RESOLUTION|>--- conflicted
+++ resolved
@@ -9,16 +9,14 @@
 
 
 * Assembling the catalog of point sources
-<<<<<<< HEAD
 We assemble the catalog of point sources using KS2 (cite). Finds sources by fitting a model PSF. 
 
 ** Catalog cleaning
 The PSF fit is characterized by the parameter q. We apply the cut $q \ge 0.95$ and $\mathrm{instr. mag} \le -3$.
-=======
 Here's what remains:
 - Finalize q-parameter cut for cluster/background separation
 - Finalize master and point source catalogs and write to disk
->>>>>>> 3deddf0a
+
 * Performing PSF subtraction
 Based heavily on cite:Strampelli_2020 
 ** Catalog cleaning
