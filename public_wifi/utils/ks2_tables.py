--- conflicted
+++ resolved
@@ -13,25 +13,11 @@
 from astropy.io import fits
 from astropy import nddata
 
-from . import shared_utils
 from . import header_utils
 from . import ks2_utils
-from . import table_utils
-from . import image_utils
-
-def frtn2py_ind(ind):
-    """
-    Given pixel indices (dataframe, array, whatever), subtract 1 to have them
-    be indexed from 0 instead of 1
-    Returns the same object with all the values subtracted by 1
-    """
-    """
-    new_coords = ind - 1
-    return new_coords
-    """
-    return ind - 1
-
-def make_stars_table(mast_cat):
+from . import table_io
+
+def make_stars_table(mast_cat, ks2_filtermapper):
     """
     Take the KS2 master catalog and put it in the right format for the Tr14 database
 
@@ -51,7 +37,7 @@
     columns = dict(NMAST = "star_id",
                    umast0 = "u_mast",
                    vmast0 = "v_mast")
-    for i in ks2_utils.ks2_filtermapper['filt_id']:
+    for i in ks2_filtermapper['filt_id']:
         columns[f"zmast{i[-1]}"] = f"star_phot_{i}"
         columns[f"szmast{i[-1]}"] = f"star_phot_e_{i}"
 
@@ -66,13 +52,13 @@
     star_ids = stars_table.apply(lambda x: f"S{x.name:06d}", axis=1)
     lookup_nmast = pd.DataFrame(data=zip(star_ids, ks2_ids), columns=['star_id','NMAST'])
     stars_table['star_id'] = star_ids
-    # transform coordinates from fortran to python
-    stars_table[['u_mast','v_mast']] = frtn2py_ind(stars_table[['u_mast',
-                                                                'v_mast']])
+    # transform coordinates from fortran to python (subtract 1)
+    xy_cols = ['u_mast','v_mast']
+    stars_table[xy_cols] = ks2_utils.frtn2py_ind(stars_table[xy_cols])
     # add the membership column
     stars_table['clust_memb'] = False
     # compute magnitudes
-    for i in ks2_utils.ks2_filtermapper['filt_id']:
+    for i in ks2_filtermapper['filt_id']:
         # mag
         col_name = f"star_mag_{i}"
         mag = -2.5*np.log10(stars_table[f"star_phot_{i}"])
@@ -146,9 +132,9 @@
     ps_table['ps_epoch_id'] = new_ids
 
     # transform coordinates from fortran to python
-    ps_table[['ps_u_mast','ps_v_mast']] = frtn2py_ind(ps_table[['ps_u_mast',
+    ps_table[['ps_u_mast','ps_v_mast']] = ks2_utils.frtn2py_ind(ps_table[['ps_u_mast',
                                                                 'ps_v_mast']])
-    ps_table[['ps_x_exp','ps_y_exp']] = frtn2py_ind(ps_table[['ps_x_exp',
+    ps_table[['ps_x_exp','ps_y_exp']] = ks2_utils.frtn2py_ind(ps_table[['ps_x_exp',
                                                               'ps_y_exp']])
 
 
@@ -166,7 +152,11 @@
     return ps_table
 
 
-def generate_stamp_table(ps_table, stamp_size=11, verbose=False):
+def generate_stamp_table(ps_table,
+                         fits_folder,
+                         fits_file_mapper,
+                         stamp_size=11,
+                         verbose=False):
     """
     Generate a stamp table to hold the stamp metadata and arrays
 
@@ -174,6 +164,14 @@
     ----------
     ps_table : pd.DataFrame
       point source table
+    fits_folder : str or Path
+      path to the parent folder where the fits images are keps
+    fits_file_mapper : pd.DataFrame
+      dataframe that maps the KS2 exposure names to the source fits file names
+    stamp_size : int [11]
+      dimension of the square stamp to cut out
+    verbose : bool [False]
+      print extra output
 
     Output
     ------
@@ -192,10 +190,19 @@
         use nddata.Cutout2D to pull out the stamps from the image
         """
         exp_id = exp_group.name
+        # make sure that the fits file mapper has the right naming convention
+        fits_file_mapper['file_id'] = fits_file_mapper['file_id'].apply(lambda el: el.replace('G','E'))
         if verbose == True:
             print(f"{exp_id} start")
-        flt_file = table_utils.get_file_name_from_exp_id(exp_id)
-        img = fits.getdata(shared_utils.get_data_file(flt_file), 'sci')
+        file_root = fits_file_mapper.set_index("file_id").loc[exp_id].squeeze()
+        flt_file = Path(fits_folder) / file_root
+        try:
+            assert flt_file.exists()
+        except AssertionError:
+            print(f"{flt_file.as_posix()} not found")
+            return None
+        #img = fits.getdata(shared_utils.get_data_file(flt_file), 'sci')
+        img = fits.getdata(flt_file, 'sci')
         row_func = lambda row: nddata.Cutout2D(img,
                                                tuple(row[['ps_x_exp','ps_y_exp']]),
                                                size=stamp_size,
@@ -224,11 +231,13 @@
     # use the ps_id to index the ps table
     ps_table = ps_table.set_index('ps_id')
     # get the star_ids
-    stamp_table['stamp_star_id'] = ps_table.loc[stamp_table['stamp_ps_id'], 'ps_star_id'].values[:]
+    star_ids = ps_table.loc[stamp_table['stamp_ps_id'], 'ps_star_id'].values[:]
+    stamp_table['stamp_star_id'] = star_ids
     # get the centers of the stamps
-    stamp_table['stamp_x_cent'] = ps_table.loc[stamp_table['stamp_ps_id'], 'ps_x_exp'].apply(lambda x: np.int(np.floor(x))).values[:]
-    stamp_table['stamp_y_cent'] = ps_table.loc[stamp_table['stamp_ps_id'], 'ps_y_exp'].apply(lambda x: np.int(np.floor(x))).values[:]
-    # paths to the stamp files
+    stamp_x_cent = ps_table.loc[stamp_table['stamp_ps_id'], 'ps_x_exp']
+    stamp_table['stamp_x_cent'] = stamp_x_cent.apply(lambda x: np.int(np.floor(x))).values[:]
+    stamp_y_cent = ps_table.loc[stamp_table['stamp_ps_id'], 'ps_y_exp']
+    stamp_table['stamp_y_cent'] = stamp_y_cent.apply(lambda x: np.int(np.floor(x))).values[:]
     # store the arrays
     stamp_table['stamp_array'] = stamps['stamp_array'].copy()
     # assert data types and return
@@ -237,14 +246,10 @@
     return stamp_table
 
 
-<<<<<<< HEAD
 def write_fundamental_db(db_file,
-                         ks2_path,
+                         config_file,
                          stamps=False,
                          verbose=False):
-=======
-def write_fundamental_db(db_file, stamps=False, verbose=False):
->>>>>>> 309e13d3
     """
     Write the basic tables to the database file:
     - stars
@@ -260,11 +265,9 @@
     Parameters
     ----------
     db_file : str or Path 
-<<<<<<< HEAD
       file to write to
-    ks2_path : path to KS2 data files
-=======
->>>>>>> 309e13d3
+    config_file : str or Path
+      path to the config file that knows the paths to the KS2 and exposure files
     stamps : bool [False]
       if True, generate the stamps too (takes a long time)
     verbose : bool [False]
@@ -275,20 +278,49 @@
     generates an HDF5 file at the path specified
 
     """
-    ks2_files = [Path(ks2_path) / f for f in ["LOGR.XYVIQ1",
-                                              "LOGR.FIND_NIMFO",
-                                              "INPUT.KS2"]]
+    # some basic paths
+    ks2_files = {f: ks2_utils.load_config_path("ks2_paths", f, config_file)
+                 for f in ['ks2_stars', 'ks2_point_sources', 'ks2_input']}
+    fits_path = ks2_utils.load_config_path('USER_PATHS', 'data_path', config_file)
 
     # use this dict to collect all the tables for writing
     master_tables_dict = {}
     primary_keys = {}
 
-    # get cleaned master and point source catalogs
-    mast_cat, ps_cat = ks2_utils.get_ks2_catalogs(mast_file=ks2_files[0],
-                                                  ps_file=ks2_files[1],
+
+    # mapper between file names and file ids
+    lookup_files = ks2_utils.get_file_mapper(ks2_files['ks2_input'])
+    lookup_files['file_id'] = lookup_files['file_id'].apply(lambda x: x.replace("G","E"))
+    master_tables_dict['lookup_files'] = lookup_files
+
+    # mapper between the filter names and filter ids
+    lookup_filters = ks2_utils.get_filter_mapper(ks2_files['ks2_input'])
+    master_tables_dict['lookup_filters'] = lookup_filters
+
+    # FITS header tables
+    fits_files = lookup_files['file_name'].apply(lambda x: fits_path / x)
+    if verbose == True:
+        print("Generating headers")
+    headers = header_utils.get_header_dfs(fits_files)
+    if verbose == True:
+        print("Headers finished")
+    for k, v in headers.items():
+        master_tables_dict["hdr_"+k] = v
+
+    lookup_epochs = ks2_utils.get_epoch_mapper(lookup_files, headers['pri'], verbose=True)
+    master_tables_dict['lookup_epochs'] = lookup_epochs
+
+    # get cleaned master and point source catalogs in KS2 format
+    # need to revert the epochmapper to the KS2 version
+    ks2_epochmapper=lookup_epochs.copy()
+    ks2_epochmapper['file_id'] = ks2_epochmapper['file_id'].apply(lambda x: x.replace("E","G"))
+    mast_cat, ps_cat = ks2_utils.get_ks2_catalogs(mast_file=ks2_files['ks2_stars'],
+                                                  ps_file=ks2_files['ks2_point_sources'],
+                                                  ks2_epochmapper=ks2_epochmapper,
+                                                  ks2_filtermapper=lookup_filters,
                                                   raw=False)
-    # convert mast_cat to the proper format, and get the stars-KS2 lookup table
-    stars_table, lookup_ks2_nmast = make_stars_table(mast_cat)
+    # convert mast_cat to PUBLIC WIFI format, and get the stars-KS2 lookup table
+    stars_table, lookup_ks2_nmast = make_stars_table(mast_cat, lookup_filters)
     master_tables_dict['stars'] = stars_table
     primary_keys['stars'] = 'star_id'
     master_tables_dict['lookup_ks2_nmast'] = lookup_ks2_nmast
@@ -298,23 +330,15 @@
     master_tables_dict['point_sources'] = ps_table
     primary_keys['point_sources'] = 'ps_id'
 
-    # mapper between file names and file ids
-    lookup_files = ks2_utils.get_file_mapper(ks2_files[2])
-    lookup_files['file_id'] = lookup_files['file_id'].apply(lambda x: x.replace("G","E"))
-    master_tables_dict['lookup_files'] = lookup_files
-
-    # mapper between the filter names and filter ids
-    lookup_filters = ks2_utils.get_filter_mapper(ks2_files[2])
-    master_tables_dict['lookup_filters'] = lookup_filters
-
-    # FITS header tables
-    headers = header_utils.load_headers('all')
-    for k, v in headers.items():
-        master_tables_dict["hdr_"+k] = v
 
     # stamp table
     if stamps == True:
-        stamp_table = generate_stamp_table(ps_table, verbose=verbose)
+        fits_path = ks2_utils.load_config_path("user_paths", "data_path", config_file)
+        stamp_table = generate_stamp_table(ps_table, 
+                                           fits_path,
+                                           fits_file_mapper=lookup_files,
+                                           stamp_size=11,
+                                           verbose=verbose)
         master_tables_dict['stamps'] = stamp_table
         primary_keys['stamps'] = 'stamp_id'
 
